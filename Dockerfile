# Multi-stage Dockerfile for API Manager Backend Production
FROM node:18-slim AS base

# Install dependencies only when needed
FROM base AS deps
<<<<<<< HEAD
RUN apt-get update && apt-get install -y libssl3 && rm -rf /var/lib/apt/lists/**
=======
RUN apk add --no-cache libc6-compat openssl
>>>>>>> 70366187
WORKDIR /app

# Copy package files
COPY backend/package.json backend/package-lock.json* ./
RUN npm ci --only=production

# Build stage
FROM base AS builder
WORKDIR /app
COPY --from=deps /app/node_modules ./node_modules
COPY backend/ .

# Generate Prisma client
RUN npx prisma generate

# Production image
FROM base AS runner
WORKDIR /app

# Install OpenSSL for Prisma
RUN apk add --no-cache openssl

ENV NODE_ENV=production
ENV PORT=8000

# Create non-root user
RUN addgroup --system --gid 1001 nodejs
RUN adduser --system --uid 1001 nodejs

# Copy built application
COPY --from=builder --chown=nodejs:nodejs /app ./

# Switch to non-root user
USER nodejs

EXPOSE 8000

ENV PORT 8000
ENV HOSTNAME "0.0.0.0"

# Start the application
CMD ["node", "src/index.js"] <|MERGE_RESOLUTION|>--- conflicted
+++ resolved
@@ -1,13 +1,9 @@
 # Multi-stage Dockerfile for API Manager Backend Production
-FROM node:18-slim AS base
+FROM node:18-alpine AS base
 
 # Install dependencies only when needed
 FROM base AS deps
-<<<<<<< HEAD
-RUN apt-get update && apt-get install -y libssl3 && rm -rf /var/lib/apt/lists/**
-=======
 RUN apk add --no-cache libc6-compat openssl
->>>>>>> 70366187
 WORKDIR /app
 
 # Copy package files
